[package]
name = "irust"
version = "0.1.7"
authors = ["Nbiba Bedis <bedisnbiba@gmail.com>"]
edition = "2018"
readme = "README.md"
description = "Cross Platform Rust Repl"
repository = "https://github.com/sigmaSd/IRust"
license = "MIT"

[dependencies]
crossterm = "0.9.3"
<<<<<<< HEAD
nix = "0.13.0"
dirs = "1.0.5"
=======

[target.'cfg(unix)'.dependencies]
nix = "0.13.0"
>>>>>>> a0577b44
<|MERGE_RESOLUTION|>--- conflicted
+++ resolved
@@ -10,11 +10,7 @@
 
 [dependencies]
 crossterm = "0.9.3"
-<<<<<<< HEAD
-nix = "0.13.0"
-dirs = "1.0.5"
-=======
 
 [target.'cfg(unix)'.dependencies]
 nix = "0.13.0"
->>>>>>> a0577b44
+dirs = "1.0.5"